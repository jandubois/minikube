/*
Copyright 2016 The Kubernetes Authors All rights reserved.

Licensed under the Apache License, Version 2.0 (the "License");
you may not use this file except in compliance with the License.
You may obtain a copy of the License at

    http://www.apache.org/licenses/LICENSE-2.0

Unless required by applicable law or agreed to in writing, software
distributed under the License is distributed on an "AS IS" BASIS,
WITHOUT WARRANTIES OR CONDITIONS OF ANY KIND, either express or implied.
See the License for the specific language governing permissions and
limitations under the License.
*/

// Package bsutil will eventually be renamed to kubeadm package after getting rid of older one
package bsutil

import (
	"bytes"
	"fmt"
	"path"

	"github.com/blang/semver"
	"github.com/golang/glog"
	"github.com/pkg/errors"
	"k8s.io/minikube/pkg/minikube/bootstrapper/bsutil/ktmpl"
	"k8s.io/minikube/pkg/minikube/config"
	"k8s.io/minikube/pkg/minikube/constants"
	"k8s.io/minikube/pkg/minikube/cruntime"
	"k8s.io/minikube/pkg/minikube/driver"
	"k8s.io/minikube/pkg/minikube/vmpath"
	"k8s.io/minikube/pkg/util"
)

// Container runtimes
const remoteContainerRuntime = "remote"

// GenerateKubeadmYAML generates the kubeadm.yaml file
func GenerateKubeadmYAML(cc config.ClusterConfig, n config.Node, r cruntime.Manager) ([]byte, error) {
	k8s := cc.KubernetesConfig
	version, err := util.ParseKubernetesVersion(k8s.KubernetesVersion)
	if err != nil {
		return nil, errors.Wrap(err, "parsing kubernetes version")
	}

	// parses a map of the feature gates for kubeadm and component
	kubeadmFeatureArgs, componentFeatureArgs, err := parseFeatureArgs(k8s.FeatureGates)
	if err != nil {
		return nil, errors.Wrap(err, "parses feature gate config for kubeadm and component")
	}

	// In case of no port assigned, use default
	cp, err := config.PrimaryControlPlane(&cc)
	if err != nil {
		return nil, errors.Wrap(err, "getting control plane")
	}
	nodePort := cp.Port
	if nodePort <= 0 {
		nodePort = constants.APIServerPort
	}

	componentOpts, err := createExtraComponentConfig(k8s.ExtraOptions, version, componentFeatureArgs, cp)
	if err != nil {
		return nil, errors.Wrap(err, "generating extra component config for kubeadm")
	}

	opts := struct {
		CertDir             string
		ServiceCIDR         string
		PodSubnet           string
		AdvertiseAddress    string
		APIServerPort       int
		KubernetesVersion   string
		EtcdDataDir         string
		ClusterName         string
		NodeName            string
		DNSDomain           string
		CRISocket           string
		ImageRepository     string
		ComponentOptions    []componentOptions
		FeatureArgs         map[string]bool
		NoTaintMaster       bool
		NodeIP              string
		ControlPlaneAddress string
	}{
		CertDir:           vmpath.GuestKubernetesCertsDir,
		ServiceCIDR:       constants.DefaultServiceCIDR,
		PodSubnet:         k8s.ExtraOptions.Get("pod-network-cidr", Kubeadm),
		AdvertiseAddress:  n.IP,
		APIServerPort:     nodePort,
		KubernetesVersion: k8s.KubernetesVersion,
		EtcdDataDir:       EtcdDataDir(),
		ClusterName:       cc.Name,
		//kubeadm uses NodeName as the --hostname-override parameter, so this needs to be the name of the machine
<<<<<<< HEAD
		NodeName:         driver.KubeNodeName(cc, n),
		CRISocket:        r.SocketPath(),
		ImageRepository:  k8s.ImageRepository,
		ComponentOptions: componentOpts,
		FeatureArgs:      kubeadmFeatureArgs,
		NoTaintMaster:    false, // That does not work with k8s 1.12+
		DNSDomain:        k8s.DNSDomain,
		NodeIP:           n.IP,
		// NOTE: If set to an specific VM IP, things may break if the IP changes on host restart
		// For multi-node, we may need to figure out an alternate strategy, like DNS or hosts files
=======
		NodeName:            driver.MachineName(cc, n),
		CRISocket:           r.SocketPath(),
		ImageRepository:     k8s.ImageRepository,
		ComponentOptions:    componentOpts,
		FeatureArgs:         kubeadmFeatureArgs,
		NoTaintMaster:       false, // That does not work with k8s 1.12+
		DNSDomain:           k8s.DNSDomain,
		NodeIP:              n.IP,
>>>>>>> 55955640
		ControlPlaneAddress: cp.IP,
	}

	if k8s.ServiceCIDR != "" {
		opts.ServiceCIDR = k8s.ServiceCIDR
	}

	opts.NoTaintMaster = true
	b := bytes.Buffer{}
	configTmpl := ktmpl.V1Alpha1
	if version.GTE(semver.MustParse("1.12.0")) {
		configTmpl = ktmpl.V1Alpha3
	}
	// v1beta1 works in v1.13, but isn't required until v1.14.
	if version.GTE(semver.MustParse("1.14.0-alpha.0")) {
		configTmpl = ktmpl.V1Beta1
	}
	// v1beta2 isn't required until v1.17.
	if version.GTE(semver.MustParse("1.17.0")) {
		configTmpl = ktmpl.V1Beta2
	}
	glog.Infof("kubeadm options: %+v", opts)
	if err := configTmpl.Execute(&b, opts); err != nil {
		return nil, err
	}
	glog.Infof("kubeadm config:\n%s\n", b.String())
	return b.Bytes(), nil
}

// These are the components that can be configured
// through the "extra-config"
const (
	Kubelet           = "kubelet"
	Kubeadm           = "kubeadm"
	Apiserver         = "apiserver"
	Scheduler         = "scheduler"
	ControllerManager = "controller-manager"
)

// InvokeKubeadm returns the invocation command for Kubeadm
func InvokeKubeadm(version string) string {
	return fmt.Sprintf("sudo env PATH=%s:$PATH kubeadm", binRoot(version))
}

// EtcdDataDir is where etcd data is stored.
func EtcdDataDir() string {
	return path.Join(vmpath.GuestPersistentDir, "etcd")
}<|MERGE_RESOLUTION|>--- conflicted
+++ resolved
@@ -94,19 +94,7 @@
 		EtcdDataDir:       EtcdDataDir(),
 		ClusterName:       cc.Name,
 		//kubeadm uses NodeName as the --hostname-override parameter, so this needs to be the name of the machine
-<<<<<<< HEAD
-		NodeName:         driver.KubeNodeName(cc, n),
-		CRISocket:        r.SocketPath(),
-		ImageRepository:  k8s.ImageRepository,
-		ComponentOptions: componentOpts,
-		FeatureArgs:      kubeadmFeatureArgs,
-		NoTaintMaster:    false, // That does not work with k8s 1.12+
-		DNSDomain:        k8s.DNSDomain,
-		NodeIP:           n.IP,
-		// NOTE: If set to an specific VM IP, things may break if the IP changes on host restart
-		// For multi-node, we may need to figure out an alternate strategy, like DNS or hosts files
-=======
-		NodeName:            driver.MachineName(cc, n),
+		NodeName:            driver.KubeNodeName(cc, n),
 		CRISocket:           r.SocketPath(),
 		ImageRepository:     k8s.ImageRepository,
 		ComponentOptions:    componentOpts,
@@ -114,7 +102,6 @@
 		NoTaintMaster:       false, // That does not work with k8s 1.12+
 		DNSDomain:           k8s.DNSDomain,
 		NodeIP:              n.IP,
->>>>>>> 55955640
 		ControlPlaneAddress: cp.IP,
 	}
 
