/*
Copyright 2019 The Kubernetes Authors All rights reserved.

Licensed under the Apache License, Version 2.0 (the "License");
you may not use this file except in compliance with the License.
You may obtain a copy of the License at

    http://www.apache.org/licenses/LICENSE-2.0

Unless required by applicable law or agreed to in writing, software
distributed under the License is distributed on an "AS IS" BASIS,
WITHOUT WARRANTIES OR CONDITIONS OF ANY KIND, either express or implied.
See the License for the specific language governing permissions and
limitations under the License.
*/

// Package images implements helpers for getting image names
package images

import (
	"fmt"
	"path"
	"runtime"

	"github.com/blang/semver"
)

// Pause returns the image name to pull for a given Kubernetes version
func Pause(v semver.Version, mirror string) string {
	// Should match `PauseVersion` in:
	// https://github.com/kubernetes/kubernetes/blob/master/cmd/kubeadm/app/constants/constants.go
	pv := "3.2"
	if semver.MustParseRange("<1.18.0-alpha.0")(v) {
		pv = "3.1"
	}
	return path.Join(kubernetesRepo(mirror), "pause"+archTag(false)+pv)
}

// essentials returns images needed too bootstrap a kubenretes
func essentials(mirror string, v semver.Version) []string {
	imgs := []string{
		componentImage("kube-proxy", v, mirror),
		componentImage("kube-scheduler", v, mirror),
		componentImage("kube-controller-manager", v, mirror),
		componentImage("kube-apiserver", v, mirror),
		coreDNS(v, mirror),
		etcd(v, mirror),
		Pause(v, mirror),
	}
	return imgs
}

// componentImage returns a Kubernetes component image to pull
func componentImage(name string, v semver.Version, mirror string) string {
	needsArchSuffix := false
	ancient := semver.MustParseRange("<1.12.0")
	if ancient(v) {
		needsArchSuffix = true
	}

	return fmt.Sprintf("%sv%s", path.Join(kubernetesRepo(mirror), name+archTag(needsArchSuffix)), v)
}

// coreDNS returns the images used for CoreDNS
func coreDNS(v semver.Version, mirror string) string {
	// Should match `CoreDNSVersion` in
	// https://github.com/kubernetes/kubernetes/blob/master/cmd/kubeadm/app/constants/constants.go
	cv := "1.6.7"
	switch v.Minor {
	case 17:
		cv = "1.6.5"
	case 16:
		cv = "1.6.2"
	case 15, 14:
		cv = "1.3.1"
	case 13:
		cv = "1.2.6"
	case 12:
		cv = "1.2.2"
	case 11:
		cv = "1.1.3"
	}
	return path.Join(kubernetesRepo(mirror), "coredns"+":"+cv)
}

// etcd returns the image used for etcd
func etcd(v semver.Version, mirror string) string {
	needsArchSuffix := false
	ancient := semver.MustParseRange("<1.12.0")
	if ancient(v) {
		needsArchSuffix = true
	}

	// Should match `DefaultEtcdVersion` in:
	// https://github.com/kubernetes/kubernetes/blob/master/cmd/kubeadm/app/constants/constants.go
	ev := "3.4.3-0"
	switch v.Minor {
	case 16:
		ev = "3.3.15-0"
	case 14, 15:
		ev = "3.3.10"
	case 12, 13:
		ev = "3.2.24"
	case 11:
		ev = "3.2.18"
	}
	return path.Join(kubernetesRepo(mirror), "etcd"+archTag(needsArchSuffix)+ev)
}

// archTag returns a CPU architecture suffix for images
func archTag(hasTag bool) string {
	if runtime.GOARCH == "amd64" && !hasTag {
		return ":"
	}
	return "-" + runtime.GOARCH + ":"
}

// auxiliary returns images that are helpful for running minikube
func auxiliary(mirror string) []string {
	return []string{
		storageProvisioner(mirror),
		dashboardFrontend(mirror),
		dashboardMetrics(mirror),
		// NOTE: kindnet is also used when the Docker driver is used with a non-Docker runtime
	}
}

// storageProvisioner returns the minikube storage provisioner image
func storageProvisioner(mirror string) string {
	return path.Join(minikubeRepo(mirror), "storage-provisioner"+archTag(false)+"v1.8.1")
}

// dashboardFrontend returns the image used for the dashboard frontend
func dashboardFrontend(repo string) string {
	if repo == "" {
		repo = "kubernetesui"
	}
	// See 'kubernetes-dashboard' in deploy/addons/dashboard/dashboard-dp.yaml
	return path.Join(repo, "dashboard:v2.0.1")
}

// dashboardMetrics returns the image used for the dashboard metrics scraper
func dashboardMetrics(repo string) string {
	if repo == "" {
		repo = "kubernetesui"
	}
	// See 'dashboard-metrics-scraper' in deploy/addons/dashboard/dashboard-dp.yaml
<<<<<<< HEAD
	return path.Join(repo, "metrics-scraper:v1.0.2")
}

// KindNet returns the image used for kindnet
func KindNet(repo string) string {
	if repo == "" {
		repo = "kindest"
	}
	return path.Join(repo, "kindnetd:0.5.4")
=======
	return path.Join(repo, "metrics-scraper:v1.0.4")
>>>>>>> 72e13c1e
}<|MERGE_RESOLUTION|>--- conflicted
+++ resolved
@@ -145,8 +145,7 @@
 		repo = "kubernetesui"
 	}
 	// See 'dashboard-metrics-scraper' in deploy/addons/dashboard/dashboard-dp.yaml
-<<<<<<< HEAD
-	return path.Join(repo, "metrics-scraper:v1.0.2")
+	return path.Join(repo, "metrics-scraper:v1.0.4")
 }
 
 // KindNet returns the image used for kindnet
@@ -155,7 +154,4 @@
 		repo = "kindest"
 	}
 	return path.Join(repo, "kindnetd:0.5.4")
-=======
-	return path.Join(repo, "metrics-scraper:v1.0.4")
->>>>>>> 72e13c1e
 }