--- conflicted
+++ resolved
@@ -308,17 +308,13 @@
 	validateFlags(driverName)
 	validateUser(driverName)
 
-<<<<<<< HEAD
-	_ = getMinikubeVersion(driverName)
-=======
 	v, err := version.GetSemverVersion()
 	if err != nil {
 		out.WarningT("Error parsing minikube version: {{.error}}", out.V{"error": err})
-	} else if err := drivers.InstallOrUpdate(driver, localpath.MakeMiniPath("bin"), v, viper.GetBool(interactive), viper.GetBool(autoUpdate)); err != nil {
-		out.WarningT("Unable to update {{.driver}} driver: {{.error}}", out.V{"driver": driver, "error": err})
-	}
-
->>>>>>> cd9a6526
+	} else if err := driver.InstallOrUpdate(driverName, localpath.MakeMiniPath("bin"), v, viper.GetBool(interactive), viper.GetBool(autoUpdate)); err != nil {
+		out.WarningT("Unable to update {{.driver}} driver: {{.error}}", out.V{"driver": driverName, "error": err})
+	}
+
 	k8sVersion, isUpgrade := getKubernetesVersion(oldConfig)
 	config, err := generateCfgFromFlags(cmd, k8sVersion, driverName)
 	if err != nil {
@@ -1036,20 +1032,6 @@
 	return ip
 }
 
-<<<<<<< HEAD
-// getMinikubeVersion ensures that the driver binary is up to date
-func getMinikubeVersion(drvName string) string {
-	v, err := version.GetSemverVersion()
-	if err != nil {
-		out.WarningT("Error parsing minikube version: {{.error}}", out.V{"error": err})
-	} else if err := driver.InstallOrUpdate(drvName, localpath.MakeMiniPath("bin"), v, viper.GetBool(interactive)); err != nil {
-		out.WarningT("Unable to update {{.driver}} driver: {{.error}}", out.V{"driver": drvName, "error": err})
-	}
-	return v.String()
-}
-
-=======
->>>>>>> cd9a6526
 // getKubernetesVersion ensures that the requested version is reasonable
 func getKubernetesVersion(old *cfg.Config) (string, bool) {
 	rawVersion := viper.GetString(kubernetesVersion)
